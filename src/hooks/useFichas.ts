--- conflicted
+++ resolved
@@ -16,11 +16,7 @@
     queryKey: ['leads', params],
     queryFn: async (): Promise<FichaDataPoint[]> => {
       // ⚠️ IMPORTANTE: Sempre usar a tabela 'leads' como fonte única de verdade
-<<<<<<< HEAD
-      // A tabela 'fichas' foi migrada para 'leads'
-=======
-      // A tabela 'fichas' foi deprecated - todas as leads são centralizadas em 'leads'
->>>>>>> e73a59e6
+      // A tabela 'fichas' foi migrada para 'leads' (LEGADO/DEPRECATED)
       let query = supabase
         .from('leads')
         .select('*')
@@ -40,16 +36,18 @@
         query = query.ilike('scouter', `%${params.scouter}%`);
       }
       if (params.withGeo) {
-        query = query.not('latitude', 'is', null)
-                     .not('longitude', 'is', null);
+        query = query.not('latitude', 'is', null).not('longitude', 'is', null);
       }
 
       // Execute query - ordenar por 'criado'
       const { data, error } = await query.order('criado', { ascending: false });
 
-      if (error) throw error;
-      
-      return (data || []).map(row => fichaMapper.normalizeFichaGeo(row));
+      if (error) {
+        console.error('[useFichas] Erro ao buscar leads:', error);
+        throw error;
+      }
+
+      return (data || []).map((row) => fichaMapper.normalizeFichaGeo(row));
     },
     staleTime: 30000,
   });
