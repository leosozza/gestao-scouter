--- conflicted
+++ resolved
@@ -186,85 +186,55 @@
       return <TableView config={config} data={data} />;
     
     case 'bar': {
-      const barData = transformDataForApexCharts(data, dimensionKey, valueKeys);
       return (
         <ApexBarChart
           title={config.title}
-<<<<<<< HEAD
-          categories={barData.categories}
-          series={barData.series}
-=======
           categories={getCategories()}
           series={getSeries(valueKeys)}
->>>>>>> 03a178ac
           height={350}
         />
       );
     }
     
     case 'line': {
-      const lineData = transformDataForApexCharts(data, dimensionKey, valueKeys);
       return (
         <ApexLineChart
           title={config.title}
-<<<<<<< HEAD
-          categories={lineData.categories}
-          series={lineData.series}
-=======
           categories={getCategories()}
           series={getSeries(valueKeys)}
->>>>>>> 03a178ac
           height={350}
         />
       );
     }
     
     case 'area': {
-      const areaData = transformDataForApexCharts(data, dimensionKey, valueKeys);
       return (
         <ApexAreaChart
           title={config.title}
-<<<<<<< HEAD
-          categories={areaData.categories}
-          series={areaData.series}
-=======
           categories={getCategories()}
           series={getSeries(valueKeys)}
->>>>>>> 03a178ac
           height={350}
         />
       );
     }
     
     case 'pie': {
-      const pieData = transformDataForPieCharts(data, dimensionKey, firstMetric);
       return (
         <ApexPieChart
           title={config.title}
-<<<<<<< HEAD
-          labels={pieData.labels}
-          series={pieData.series}
-=======
           labels={getCategories()}
           series={data.map(d => Number(d[firstMetric]) || 0)}
->>>>>>> 03a178ac
           height={350}
         />
       );
     }
     
     case 'donut': {
-      const donutData = transformDataForPieCharts(data, dimensionKey, firstMetric);
       return (
         <ApexDonutChart
           title={config.title}
-<<<<<<< HEAD
-          labels={donutData.labels}
-          series={donutData.series}
-=======
           labels={getCategories()}
           series={data.map(d => Number(d[firstMetric]) || 0)}
->>>>>>> 03a178ac
           height={350}
         />
       );
