--- conflicted
+++ resolved
@@ -85,29 +85,6 @@
 
   const fetchPermissions = async () => {
     try {
-<<<<<<< HEAD
-      // Use the new RPC for listing permissions
-      const { data, error } = await supabase.rpc('list_permissions');
-
-      if (error) {
-        console.error('Error fetching permissions via RPC:', error);
-        // Fallback to direct query
-        const { data: fallbackData, error: fallbackError } = await supabase
-          .from('permissions')
-          .select('*')
-          .order('module, action');
-        
-        if (fallbackError) throw fallbackError;
-        
-        const permsData = (fallbackData || []) as Permission[];
-        setPermissions(permsData);
-      } else {
-        const permsData = (data || []) as Permission[];
-        setPermissions(permsData);
-      }
-      
-      console.log('Permissions loaded:', permissions.length);
-=======
       const { data, error } = await supabase.rpc('list_permissions');
 
       if (error) throw error;
@@ -116,7 +93,6 @@
       setPermissions(permsData);
       
       console.log('Permissions loaded via RPC:', permsData.length);
->>>>>>> 68b07805
     } catch (error) {
       console.error('Error fetching permissions:', error);
       toast.error('Erro ao carregar permissões');
@@ -136,22 +112,6 @@
         (p) => p.module === module && p.action === action && p.role_id === roleIdNum
       );
 
-<<<<<<< HEAD
-      const newAllowedValue = existingPermission ? !existingPermission.allowed : true;
-
-      // Use the new RPC for setting permissions
-      const { data, error } = await supabase.rpc('set_permission', {
-        target_module: module,
-        target_action: action,
-        target_role_id: roleIdNum,
-        is_allowed: newAllowedValue
-      });
-
-      if (error) {
-        console.error('Error toggling permission via RPC:', error);
-        throw error;
-      }
-=======
       const newAllowed = existingPermission ? !existingPermission.allowed : true;
 
       // Use RPC to set permission
@@ -166,7 +126,6 @@
 
       // Refresh permissions
       await fetchPermissions();
->>>>>>> 68b07805
 
       // Refresh permissions list
       await fetchPermissions();
