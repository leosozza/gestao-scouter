--- conflicted
+++ resolved
@@ -54,23 +54,6 @@
 
   const fetchUsers = async () => {
     try {
-<<<<<<< HEAD
-      console.log('🔍 Buscando usuários...');
-      
-      // Try using the new RPC first
-      const { data: rpcUsers, error: rpcError } = await supabase.rpc('list_users_admin');
-      
-      if (!rpcError && rpcUsers) {
-        console.log('✅ Usuários carregados via RPC:', rpcUsers.length);
-        setUsers(rpcUsers);
-      } else {
-        // Fallback to repository method
-        console.log('⚠️ RPC falhou, usando método de fallback...');
-        const usersData = await getUsersWithRolesSafe();
-        console.log('✅ Usuários carregados via fallback:', usersData.length);
-        setUsers(usersData);
-      }
-=======
       console.log('🔍 Buscando usuários via RPC...');
       const { data, error } = await supabase.rpc('list_users_admin');
       
@@ -82,7 +65,6 @@
       const usersData = (data || []) as User[];
       console.log('✅ Usuários carregados via RPC:', usersData.length);
       setUsers(usersData);
->>>>>>> 68b07805
     } catch (error) {
       console.error('Error fetching users:', error);
       toast.error('Erro ao carregar usuários');
