--- conflicted
+++ resolved
@@ -245,7 +245,6 @@
 }
 
 /**
-<<<<<<< HEAD
  * Cria um novo lead na tabela fichas
  */
 export async function createLead(lead: Partial<Lead>): Promise<Lead> {
@@ -293,7 +292,11 @@
     return normalizeFichaFromSupabase(data);
   } catch (error) {
     console.error('❌ [LeadsRepo] Exceção ao criar lead:', error);
-=======
+    throw error;
+  }
+}
+
+/**
  * Deleta múltiplos leads do Supabase
  * @param leadIds Array de IDs dos leads a serem deletados
  * @returns Número de registros deletados
@@ -326,7 +329,6 @@
     return leadIds.length;
   } catch (error) {
     console.error('❌ [LeadsRepo] Exceção durante exclusão de leads:', error);
->>>>>>> 7432e60a
     throw error;
   }
 }