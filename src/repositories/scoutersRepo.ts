// Repositório para Scouters - Dados do Supabase
import { supabase } from '@/integrations/supabase/client';
import { detectMissingFields } from '@/utils/fieldValidator';
import type { FichaDataPoint } from '@/types/ficha';

export interface ScouterData {
  id: string;
  scouter_name: string;
  tier_name: string;
  weekly_goal: number;
  fichas_value: number;
  total_fichas: number;
  converted_fichas: number;
  conversion_rate: number;
  taxaConversao: number;
  qualityScore: number;
  performance_status: string;
  status: string;
  active: boolean;
}

export interface ScouterSummary {
  totalScouters: number;
  activeScouters: number;
  totalFichas: number;
  averageConversion: number;
}

export interface ScouterDataResult {
  data: ScouterData[];
  missingFields: string[];
}

export async function getScoutersData(): Promise<ScouterData[]> {
  const result = await fetchScoutersFromSupabase();
  return result.data;
}

export async function getScoutersSummary(): Promise<ScouterSummary> {
  const scoutersData = await getScoutersData();
  
  const totalScouters = scoutersData.length;
  const activeScouters = scoutersData.filter(s => s.active).length;
  const totalFichas = scoutersData.reduce((sum, s) => sum + s.total_fichas, 0);
  const averageConversion = scoutersData.length > 0 
    ? scoutersData.reduce((sum, s) => sum + s.conversion_rate, 0) / scoutersData.length 
    : 0;
  
  return {
    totalScouters,
    activeScouters,
    totalFichas,
    averageConversion
  };
}

async function fetchScoutersFromSupabase(): Promise<ScouterDataResult> {
  try {
    // Buscar scouter_profiles e fichas do Supabase
    const { data: profiles, error: profilesError } = await supabase
      .from('scouter_profiles')
      .select('*')
      .eq('ativo', true);
    
    if (profilesError) throw profilesError;

<<<<<<< HEAD
    const { data: fichas, error: fichasError } = await supabase
=======
    const { data: leads, error: leadsError } = await supabase
>>>>>>> e73a59e6
      .from('leads')
      .select('*')
      .or('deleted.is.false,deleted.is.null');
    
    if (leadsError) throw leadsError;

    // Agrupar leads por scouter
    const leadsByScouter = new Map<string, FichaDataPoint[]>();
    
    for (const lead of (leads || [])) {
      const scouterName = lead.scouter?.trim();
      if (scouterName) {
        if (!leadsByScouter.has(scouterName)) {
          leadsByScouter.set(scouterName, []);
        }
        leadsByScouter.get(scouterName)!.push(lead as FichaDataPoint);
      }
    }

    // Converter profiles em ScouterData
    const scoutersData: ScouterData[] = [];
    
    for (const profile of (profiles || [])) {
      const scouterLeads = leadsByScouter.get(profile.nome) || [];
      const totalFichas = scouterLeads.length;
      const convertedFichas = scouterLeads.filter(f => 
        f.confirmado === 'Sim' || f.compareceu === 'Sim'
      ).length;
      const conversionRate = totalFichas > 0 ? (convertedFichas / totalFichas) * 100 : 0;
      
      // Calcular tier baseado em performance
      const tierName = getTierFromFichas(totalFichas);
      const weeklyGoal = getWeeklyGoalFromTier(tierName);
      
      scoutersData.push({
        id: profile.id.toString(),
        scouter_name: profile.nome,
        tier_name: tierName,
        weekly_goal: weeklyGoal,
        fichas_value: totalFichas,
        total_fichas: totalFichas,
        converted_fichas: convertedFichas,
        conversion_rate: conversionRate,
        taxaConversao: conversionRate,
        qualityScore: calculateQualityScore(scouterFichas),
        performance_status: getPerformanceStatus(conversionRate),
        status: profile.ativo ? 'ativo' : 'inativo',
        active: profile.ativo
      });
    }

    // Detectar campos ausentes
    const missingFields = detectMissingFields(profiles || [], 'scouter_profiles');

    return {
      data: scoutersData,
      missingFields
    };
  } catch (error) {
    console.error('Error fetching scouters from Supabase:', error);
    return {
      data: [],
      missingFields: []
    };
  }
}

function getTierFromFichas(totalFichas: number): string {
  if (totalFichas >= 80) return 'Scouter Coach Bronze';
  if (totalFichas >= 60) return 'Scouter Premium';
  if (totalFichas >= 40) return 'Scouter Pleno';
  return 'Scouter Iniciante';
}

function getWeeklyGoalFromTier(tier: string): number {
  if (tier.includes('Coach')) return 90;
  if (tier.includes('Premium')) return 80;
  if (tier.includes('Pleno')) return 60;
  return 40;
}

function getPerformanceStatus(conversionRate: number): string {
  if (conversionRate >= 90) return 'excelente';
  if (conversionRate >= 75) return 'bom';
  if (conversionRate >= 60) return 'regular';
  return 'baixo';
}

function calculateQualityScore(fichas: FichaDataPoint[]): number {
  if (fichas.length === 0) return 0;
  
  let score = 0;
  const weights = {
    hasPhoto: 10,
    hasEmail: 5,
    hasPhone: 5,
    confirmed: 20,
    attended: 30
  };
  
  for (const ficha of fichas) {
    if (ficha.foto || ficha.cadastro_existe_foto === 'Sim') score += weights.hasPhoto;
    if (ficha.email) score += weights.hasEmail;
    if (ficha.telefone) score += weights.hasPhone;
    if (ficha.confirmado === 'Sim') score += weights.confirmed;
    if (ficha.compareceu === 'Sim') score += weights.attended;
  }
  
  const maxScore = fichas.length * (weights.hasPhoto + weights.hasEmail + weights.hasPhone + weights.confirmed + weights.attended);
  return maxScore > 0 ? (score / maxScore) * 100 : 0;
}<|MERGE_RESOLUTION|>--- conflicted
+++ resolved
@@ -38,100 +38,103 @@
 
 export async function getScoutersSummary(): Promise<ScouterSummary> {
   const scoutersData = await getScoutersData();
-  
+
   const totalScouters = scoutersData.length;
-  const activeScouters = scoutersData.filter(s => s.active).length;
+  const activeScouters = scoutersData.filter((s) => s.active).length;
   const totalFichas = scoutersData.reduce((sum, s) => sum + s.total_fichas, 0);
-  const averageConversion = scoutersData.length > 0 
-    ? scoutersData.reduce((sum, s) => sum + s.conversion_rate, 0) / scoutersData.length 
-    : 0;
-  
+  const averageConversion =
+    scoutersData.length > 0
+      ? scoutersData.reduce((sum, s) => sum + s.conversion_rate, 0) / scoutersData.length
+      : 0;
+
   return {
     totalScouters,
     activeScouters,
     totalFichas,
-    averageConversion
+    averageConversion,
   };
+}
+
+// Normaliza valores "positivos" para booleano
+function isAffirmative(v: any): boolean {
+  if (v === true || v === 1) return true;
+  const s = String(v ?? '').trim().toLowerCase();
+  return s === 'sim' || s === '1' || s === 'true' || s === 'yes' || s === 'confirmado';
 }
 
 async function fetchScoutersFromSupabase(): Promise<ScouterDataResult> {
   try {
-    // Buscar scouter_profiles e fichas do Supabase
+    // Buscar perfis ativos
     const { data: profiles, error: profilesError } = await supabase
       .from('scouter_profiles')
       .select('*')
       .eq('ativo', true);
-    
+
     if (profilesError) throw profilesError;
 
-<<<<<<< HEAD
-    const { data: fichas, error: fichasError } = await supabase
-=======
+    // Buscar leads (fonte única)
     const { data: leads, error: leadsError } = await supabase
->>>>>>> e73a59e6
       .from('leads')
       .select('*')
       .or('deleted.is.false,deleted.is.null');
-    
+
     if (leadsError) throw leadsError;
 
     // Agrupar leads por scouter
     const leadsByScouter = new Map<string, FichaDataPoint[]>();
-    
-    for (const lead of (leads || [])) {
-      const scouterName = lead.scouter?.trim();
+    for (const lead of leads || []) {
+      const scouterName = lead.scouter?.toString().trim();
       if (scouterName) {
-        if (!leadsByScouter.has(scouterName)) {
-          leadsByScouter.set(scouterName, []);
-        }
+        if (!leadsByScouter.has(scouterName)) leadsByScouter.set(scouterName, []);
         leadsByScouter.get(scouterName)!.push(lead as FichaDataPoint);
       }
     }
 
     // Converter profiles em ScouterData
     const scoutersData: ScouterData[] = [];
-    
-    for (const profile of (profiles || [])) {
-      const scouterLeads = leadsByScouter.get(profile.nome) || [];
+    for (const profile of profiles || []) {
+      const scouterLeads = leadsByScouter.get(String(profile.nome)) || [];
       const totalFichas = scouterLeads.length;
-      const convertedFichas = scouterLeads.filter(f => 
-        f.confirmado === 'Sim' || f.compareceu === 'Sim'
+
+      const convertedFichas = scouterLeads.filter(
+        (f) => isAffirmative(f.confirmado) || isAffirmative(f.compareceu)
       ).length;
+
       const conversionRate = totalFichas > 0 ? (convertedFichas / totalFichas) * 100 : 0;
-      
-      // Calcular tier baseado em performance
+
+      // Tier e meta semanal
       const tierName = getTierFromFichas(totalFichas);
       const weeklyGoal = getWeeklyGoalFromTier(tierName);
-      
+
       scoutersData.push({
-        id: profile.id.toString(),
-        scouter_name: profile.nome,
+        id: String(profile.id),
+        scouter_name: String(profile.nome),
         tier_name: tierName,
         weekly_goal: weeklyGoal,
-        fichas_value: totalFichas,
+        fichas_value: totalFichas, // pode ser substituído por valor somado, se necessário
         total_fichas: totalFichas,
         converted_fichas: convertedFichas,
         conversion_rate: conversionRate,
         taxaConversao: conversionRate,
-        qualityScore: calculateQualityScore(scouterFichas),
+        qualityScore: calculateQualityScore(scouterLeads),
         performance_status: getPerformanceStatus(conversionRate),
         status: profile.ativo ? 'ativo' : 'inativo',
-        active: profile.ativo
+        active: !!profile.ativo,
       });
     }
 
-    // Detectar campos ausentes
+    // Detectar campos ausentes em scouter_profiles
     const missingFields = detectMissingFields(profiles || [], 'scouter_profiles');
 
     return {
       data: scoutersData,
-      missingFields
+      missingFields,
     };
   } catch (error) {
     console.error('Error fetching scouters from Supabase:', error);
     return {
       data: [],
-      missingFields: []
+      missingFields: [],
     };
   }
 }
@@ -158,25 +161,29 @@
 }
 
 function calculateQualityScore(fichas: FichaDataPoint[]): number {
-  if (fichas.length === 0) return 0;
-  
+  if (!fichas || fichas.length === 0) return 0;
+
   let score = 0;
   const weights = {
     hasPhoto: 10,
     hasEmail: 5,
     hasPhone: 5,
     confirmed: 20,
-    attended: 30
+    attended: 30,
   };
-  
+
   for (const ficha of fichas) {
-    if (ficha.foto || ficha.cadastro_existe_foto === 'Sim') score += weights.hasPhoto;
+    if (ficha.foto || String(ficha.cadastro_existe_foto ?? '').trim().toLowerCase() === 'sim') {
+      score += weights.hasPhoto;
+    }
     if (ficha.email) score += weights.hasEmail;
     if (ficha.telefone) score += weights.hasPhone;
-    if (ficha.confirmado === 'Sim') score += weights.confirmed;
-    if (ficha.compareceu === 'Sim') score += weights.attended;
+    if (isAffirmative(ficha.confirmado)) score += weights.confirmed;
+    if (isAffirmative(ficha.compareceu)) score += weights.attended;
   }
-  
-  const maxScore = fichas.length * (weights.hasPhoto + weights.hasEmail + weights.hasPhone + weights.confirmed + weights.attended);
+
+  const maxScore =
+    fichas.length *
+    (weights.hasPhoto + weights.hasEmail + weights.hasPhone + weights.confirmed + weights.attended);
   return maxScore > 0 ? (score / maxScore) * 100 : 0;
 }