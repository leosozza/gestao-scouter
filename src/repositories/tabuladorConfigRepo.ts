import { supabase } from '@/integrations/supabase/client';
import type { TabuladorMaxConfig } from './types';

/**
 * Get TabuladorMax configuration from localStorage (temporary storage)
 * In production, this should be stored in a secure backend or environment variables
 */
export async function getTabuladorConfig(): Promise<TabuladorMaxConfig | null> {
  try {
    console.log('🔍 [TabuladorConfigRepo] Buscando configuração do TabuladorMax...');
    
    // Try to get from localStorage first
    const stored = localStorage.getItem('tabuladormax_config');
    if (stored) {
      const config = JSON.parse(stored) as TabuladorMaxConfig;
      console.log('✅ [TabuladorConfigRepo] Configuração carregada do localStorage');
      return config;
    }

    // Try to get from Supabase table if it exists
    const { data, error } = await supabase
      .from('tabulador_config')
      .select('*')
      .limit(1)
      .single();

    if (error) {
      // Table might not exist, that's OK - we'll use localStorage
      if (error.code === 'PGRST116' || error.code === '42P01') {
        console.log('ℹ️ [TabuladorConfigRepo] Tabela tabulador_config não existe, usando localStorage');
        return getDefaultConfig();
      }
      console.error('❌ [TabuladorConfigRepo] Erro ao buscar configuração:', error);
      return getDefaultConfig();
    }

    if (data) {
      const typedData = data as TabuladorMaxConfig;
      // Store in localStorage for quick access
      localStorage.setItem('tabuladormax_config', JSON.stringify(typedData));
      console.log('✅ [TabuladorConfigRepo] Configuração carregada do Supabase');
<<<<<<< HEAD
      return data as TabuladorMaxConfig;
=======
      return typedData;
>>>>>>> 03a178ac
    }

    return getDefaultConfig();
  } catch (error) {
    console.error('❌ [TabuladorConfigRepo] Exceção ao buscar configuração:', error);
    return getDefaultConfig();
  }
}

/**
 * Save TabuladorMax configuration to localStorage and optionally to Supabase
 */
export async function saveTabuladorConfig(config: Omit<TabuladorMaxConfig, 'id' | 'created_at' | 'updated_at'>): Promise<TabuladorMaxConfig | null> {
  try {
    console.log('💾 [TabuladorConfigRepo] Salvando configuração do TabuladorMax...');
    
<<<<<<< HEAD
    const configWithTimestamp: Partial<TabuladorMaxConfig> = {
=======
    const configWithTimestamp: TabuladorMaxConfig = {
      id: undefined, // Will be set by database
>>>>>>> 03a178ac
      ...config,
      updated_at: new Date().toISOString(),
    };

    // Always save to localStorage
    localStorage.setItem('tabuladormax_config', JSON.stringify(configWithTimestamp));
    console.log('✅ [TabuladorConfigRepo] Configuração salva no localStorage');

    // Try to save to Supabase if table exists
    try {
      const existing = await getTabuladorConfig();
      
      if (existing && existing.id) {
        // Update existing
        const { data, error } = await supabase
          .from('tabulador_config')
          .update(configWithTimestamp)
          .eq('id', existing.id)
          .select()
          .single();

        if (error) throw error;
        console.log('✅ [TabuladorConfigRepo] Configuração atualizada no Supabase');
        return data as TabuladorMaxConfig;
      } else {
        // Insert new
        const { data, error } = await supabase
          .from('tabulador_config')
          .insert([{ ...configWithTimestamp, created_at: new Date().toISOString() }])
          .select()
          .single();

        if (error) throw error;
        console.log('✅ [TabuladorConfigRepo] Configuração criada no Supabase');
        return data as TabuladorMaxConfig;
      }
    } catch (dbError) {
      // If Supabase save fails, that's OK - we have localStorage
      console.log('ℹ️ [TabuladorConfigRepo] Não foi possível salvar no Supabase, usando apenas localStorage');
      return configWithTimestamp as TabuladorMaxConfig;
    }
  } catch (error) {
    console.error('❌ [TabuladorConfigRepo] Exceção ao salvar configuração:', error);
    return null;
  }
}

/**
 * Get default TabuladorMax configuration
 */
function getDefaultConfig(): TabuladorMaxConfig {
  return {
    project_id: 'gkvvtfqfggddzotxltxf',
    url: 'https://gkvvtfqfggddzotxltxf.supabase.co',
    publishable_key: 'eyJhbGciOiJIUzI1NiIsInR5cCI6IkpXVCJ9.eyJpc3MiOiJzdXBhYmFzZSIsInJlZiI6ImdrdnZ0ZnFmZ2dkZHpvdHhsdHhmIiwicm9sZSI6ImFub24iLCJpYXQiOjE3NTk4NDI0MzgsImV4cCI6MjA3NTQxODQzOH0.8WtKh58rp6ql2W3tQq9hLntv07ZyIFFE5kDRPcvnplU',
    enabled: true,
  };
}

/**
 * Test connection to TabuladorMax (EXTERNAL DATABASE)
 * 
 * ⚠️ IMPORTANTE: Esta função consulta o banco TabuladorMax EXTERNO
 * ================================================================
 * A tabela 'leads' aqui referenciada é do banco TabuladorMax, NÃO do Supabase local.
 * É correto usar 'leads' aqui pois é o schema do banco externo.
 * 
 * O Supabase LOCAL usa 'fichas' e sincroniza com TabuladorMax 'leads'.
 */
export async function testTabuladorConnection(config: TabuladorMaxConfig): Promise<{ success: boolean; message: string; count?: number }> {
  try {
    console.log('🧪 [TabuladorConfigRepo] Testando conexão com TabuladorMax...');
    console.log('📡 [TabuladorConfigRepo] URL:', config.url);
    console.log('🔑 [TabuladorConfigRepo] Project ID:', config.project_id);

    // Create a temporary Supabase client with TabuladorMax credentials
    const { createClient } = await import('@supabase/supabase-js');
    const tabuladorClient = createClient(config.url, config.publishable_key, {
      auth: {
        persistSession: false,
        autoRefreshToken: false,
      },
    });

    // Try to query the leads table
    const { data, error, count } = await tabuladorClient
      .from('leads')
      .select('id', { count: 'exact', head: true });

    if (error) {
      console.error('❌ [TabuladorConfigRepo] Erro ao testar conexão:', error);
      return {
        success: false,
        message: `Erro: ${error.message} (Código: ${error.code})`,
      };
    }

    console.log('✅ [TabuladorConfigRepo] Conexão bem-sucedida!');
    console.log(`📊 [TabuladorConfigRepo] Total de leads: ${count ?? 0}`);

    return {
      success: true,
      message: `Conexão bem-sucedida! Encontrados ${count ?? 0} leads na tabela.`,
      count: count ?? 0,
    };
  } catch (error) {
    console.error('❌ [TabuladorConfigRepo] Exceção ao testar conexão:', error);
    return {
      success: false,
      message: error instanceof Error ? error.message : 'Erro desconhecido ao testar conexão',
    };
  }
}<|MERGE_RESOLUTION|>--- conflicted
+++ resolved
@@ -39,11 +39,7 @@
       // Store in localStorage for quick access
       localStorage.setItem('tabuladormax_config', JSON.stringify(typedData));
       console.log('✅ [TabuladorConfigRepo] Configuração carregada do Supabase');
-<<<<<<< HEAD
-      return data as TabuladorMaxConfig;
-=======
       return typedData;
->>>>>>> 03a178ac
     }
 
     return getDefaultConfig();
@@ -60,12 +56,7 @@
   try {
     console.log('💾 [TabuladorConfigRepo] Salvando configuração do TabuladorMax...');
     
-<<<<<<< HEAD
     const configWithTimestamp: Partial<TabuladorMaxConfig> = {
-=======
-    const configWithTimestamp: TabuladorMaxConfig = {
-      id: undefined, // Will be set by database
->>>>>>> 03a178ac
       ...config,
       updated_at: new Date().toISOString(),
     };
