--- conflicted
+++ resolved
@@ -90,27 +90,29 @@
 
 type ProjecaoFiltro = { inicio: string; fim: string; scouter?: string; projeto?: string; valor_ficha_padrao?: number }
 
+// Helper to normalize "affirmative" values across types
+function isAffirmative(v: any): boolean {
+  if (v === true || v === 1) return true;
+  const s = String(v ?? '').trim().toLowerCase();
+  return s === '1' || s === 'true' || s === 'sim' || s === 'confirmado' || s === 'yes';
+}
+
 export async function fetchLinearProjection(p: ProjecaoFiltro): Promise<LinearProjectionData> {
-  const S = new Date(p.inicio)
-  const E = new Date(p.fim)
-  const hoje = new Date()
-  const To = new Date(Math.min(+E, +hoje))
-  const toISO = (d: Date) => toISODate(d)
-  const dtTo = toISO(To)
-
-<<<<<<< HEAD
-  // Buscar fichas do Supabase
-=======
+  const S = new Date(p.inicio);
+  const E = new Date(p.fim);
+  const hoje = new Date();
+  const To = new Date(Math.min(+E, +hoje));
+  const toISO = (d: Date) => toISODate(d);
+  const dtTo = toISO(To);
+
   // Buscar leads do Supabase
->>>>>>> e73a59e6
   let query = supabase.from('leads').select('*').or('deleted.is.false,deleted.is.null');
-  
   if (p.scouter) query = query.ilike('scouter', `%${p.scouter}%`);
   if (p.projeto) query = query.ilike('projeto', `%${p.projeto}%`);
-  
+
   const { data: rows, error } = await query;
   if (error) throw error;
-  
+
   if (!rows) return {
     periodo: { inicio: p.inicio, hoje_limite: dtTo, fim: p.fim, dias_passados: 0, dias_restantes: 0, dias_totais: 0 },
     realizado: { fichas: 0, valor: 0 },
@@ -121,7 +123,7 @@
     serie_real: [],
     serie_proj: []
   };
-  
+
   // Filtrar por período - support both criado and created_at
   const data = rows.filter((r: any) => {
     const rawData = r.criado || r.created_at;
@@ -133,56 +135,57 @@
     return true;
   });
 
-  // (1) No "realizado" (período de análise): somar valor linha-a-linha
-  // const valor_real = realizadas.reduce((acc, r) => acc + getValorFichaFromRow(r), 0);
-  const realizadas = data.filter((r: any) => (r as any).__iso <= dtTo)
-  const fichas_real = realizadas.length
-  const valor_real = realizadas.reduce((acc: number, r: any) => acc + getValorFichaFromRow(r), 0)
-
-  const dias_passados  = Math.floor((+To - +S) / 86400000) + 1
-  const dias_totais    = Math.floor((+E  - +S) / 86400000) + 1
-  const dias_restantes = Math.max(0, dias_totais - dias_passados)
-
-  const media_diaria = dias_passados > 0 ? fichas_real / dias_passados : 0
-  
+  // (1) Realizado (período de análise): somar valor linha-a-linha
+  const realizadas = data.filter((r: any) => (r as any).__iso <= dtTo);
+  const fichas_real = realizadas.length;
+  const valor_real = realizadas.reduce((acc: number, r: any) => acc + getValorFichaFromRow(r), 0);
+
+  const dias_passados  = Math.floor((+To - +S) / 86400000) + 1;
+  const dias_totais    = Math.floor((+E  - +S) / 86400000) + 1;
+  const dias_restantes = Math.max(0, dias_totais - dias_passados);
+
+  const media_diaria = dias_passados > 0 ? fichas_real / dias_passados : 0;
+
   // (2) Para projetar o valor:
   // - Calcular valor_medio_por_ficha a partir do período de análise (apenas valores > 0).
-  // - Se não houver dados para o scouter/projeto selecionado, usar fallback
+  // - Se não houver dados, usar p.valor_ficha_padrao (fallback).
   let valor_medio_por_ficha = mediaValorPorFicha(realizadas);
   if (valor_medio_por_ficha <= 0) {
-    // Fallback: usar todas as fichas do período para calcular média
     valor_medio_por_ficha = p.valor_ficha_padrao ?? 0;
   }
 
-  const proj_restante_qtde  = Math.round(media_diaria * dias_restantes)
-  const proj_restante_valor = +(proj_restante_qtde * valor_medio_por_ficha).toFixed(2)
+  const proj_restante_qtde  = Math.round(media_diaria * dias_restantes);
+  const proj_restante_valor = +(proj_restante_qtde * valor_medio_por_ficha).toFixed(2);
 
   // séries para o gráfico
-  const serie_real: Array<{ dia: string; fichas: number; acumulado: number }> = []
-  const serie_proj: Array<{ dia: string; fichas: number; acumulado: number }> = []
+  const serie_real: Array<{ dia: string; fichas: number; acumulado: number }> = [];
+  const serie_proj: Array<{ dia: string; fichas: number; acumulado: number }> = [];
+
   // acumulado diário realizado
-  const mapCount: Record<string, number> = {}
+  const mapCount: Record<string, number> = {};
   for (const r of realizadas) {
-    const d = (r as any).__iso as string
-    mapCount[d] = (mapCount[d] ?? 0) + 1
-  }
+    const d = (r as any).__iso as string;
+    mapCount[d] = (mapCount[d] ?? 0) + 1;
+  }
+
   // construir série do início até To
-  let cursor = new Date(S)
-  let acc = 0
+  let cursor = new Date(S);
+  let acc = 0;
   while (cursor <= To) {
-    const key = toISO(cursor)
-    const fichasDia = mapCount[key] ?? 0
-    acc += fichasDia
-    serie_real.push({ dia: key, fichas: fichasDia, acumulado: acc })
-    cursor = new Date(+cursor + 86400000)
-  }
+    const key = toISO(cursor);
+    const fichasDia = mapCount[key] ?? 0;
+    acc += fichasDia;
+    serie_real.push({ dia: key, fichas: fichasDia, acumulado: acc });
+    cursor = new Date(+cursor + 86400000);
+  }
+
   // prolongamento linear To -> E
-  const ultimo = acc
-  let projAcc = ultimo
-  let c2 = new Date(+To + 86400000)
+  const ultimo = acc;
+  let projAcc = ultimo;
+  let c2 = new Date(+To + 86400000);
   for (let i = 0; c2 <= E; i++, c2 = new Date(+c2 + 86400000)) {
-    projAcc = Math.round(ultimo + media_diaria * (i + 1))
-    serie_proj.push({ dia: toISO(c2), fichas: media_diaria, acumulado: projAcc })
+    projAcc = Math.round(ultimo + media_diaria * (i + 1));
+    serie_proj.push({ dia: toISO(c2), fichas: media_diaria, acumulado: projAcc });
   }
 
   return {
@@ -194,7 +197,7 @@
     valor_medio_por_ficha: +valor_medio_por_ficha.toFixed(2),
     serie_real,
     serie_proj
-  }
+  };
 }
 
 type ProjecaoFiltroAdvanced = {
@@ -209,27 +212,22 @@
 }
 
 export async function fetchProjectionAdvanced(p: ProjecaoFiltroAdvanced): Promise<AdvancedProjectionData> {
-  const toISO = (d: Date) => toISODate(d)
+  const toISO = (d: Date) => toISODate(d);
   
   // Parse dates
-  const analiseInicio = new Date(p.dataInicioAnalise)
-  const analiseFim = new Date(p.dataFimAnalise)
-  const projInicio = new Date(p.dataInicioProj)
-  const projFim = new Date(p.dataFimProj)
-  
-<<<<<<< HEAD
-  // Buscar fichas do Supabase
-=======
+  const analiseInicio = new Date(p.dataInicioAnalise);
+  const analiseFim = new Date(p.dataFimAnalise);
+  const projInicio = new Date(p.dataInicioProj);
+  const projFim = new Date(p.dataFimProj);
+
   // Buscar leads do Supabase
->>>>>>> e73a59e6
   let query = supabase.from('leads').select('*').or('deleted.is.false,deleted.is.null');
-  
   if (p.scouter) query = query.ilike('scouter', `%${p.scouter}%`);
   if (p.projeto) query = query.ilike('projeto', `%${p.projeto}%`);
-  
+
   const { data: rows, error } = await query;
   if (error) throw error;
-  
+
   if (!rows || rows.length === 0) {
     return {
       periodoAnalise: {
@@ -248,125 +246,115 @@
       granularidade: p.granularidade,
       realizado: { fichas: 0, valor: 0 },
       projetado: { fichas: 0, valor: 0 },
-      fallbackUsado,
+      fallbackUsado: false,
       valor_medio_por_ficha: 0,
       serie_analise: [],
       serie_projecao: []
     };
   }
-  
-  // Helper para filtrar por período - support both criado and created_at
-  const filterByPeriod = (start: Date, end: Date) => {
-    return rows.filter((r: any) => {
+
+  // Helper: filtrar por período (suporta criado/created_at) e adicionar __iso
+  const filterByPeriod = (start: Date, end: Date, sourceRows: any[]) => {
+    const s = toISO(start);
+    const e = toISO(end);
+    return sourceRows.filter((r: any) => {
       const dateStr = r.criado || r.created_at;
       if (!dateStr) return false;
       const iso = toISODate(new Date(dateStr));
       if (!iso) return false;
-      return iso >= toISO(start) && iso <= toISO(end);
+      (r as any).__iso = iso;
+      return iso >= s && iso <= e;
     });
   };
-  // Fallback: se não há dados específicos, usar média global
+
+  // Série de análise com os rows atuais (já filtrados por scouter/projeto se fornecidos)
+  let fichasAnalise = filterByPeriod(analiseInicio, analiseFim, rows);
+
+  // Fallback: se não houver dados, tentar obter média global do período (sem filtros)
   let fallbackUsado = false;
   if (fichasAnalise.length === 0) {
-    // Tentar com todos os dados do período
-    const todasFichasAnalise = filterByPeriod(analiseInicio, analiseFim);
-    if (todasFichasAnalise.length > 0) {
-      fichasAnalise = todasFichasAnalise;
-      fallbackUsado = true;
-    }
-  }
-  
-  
-  // Fallback: if no data for specific scouter/projeto, use global average
-  if (fichasAnalise.length === 0 && (scFil || prFil)) {
-    if (scFil) {
-      // Try all scouters (no scouter filter)
-      fichasAnalise = filterData(analiseInicio, analiseFim, undefined, prFil)
-    } else if (prFil) {
-      // Try all projects (no project filter)
-      fichasAnalise = filterData(analiseInicio, analiseFim, scFil, undefined)
-    }
-    if (fichasAnalise.length > 0) {
-      fallbackUsado = true
-    }
-  }
-  
-  // Calculate analysis period metrics
-  const diasAnalise = Math.floor((+analiseFim - +analiseInicio) / 86400000) + 1
-  const totalFichasAnalise = fichasAnalise.length
-  const mediaDiaria = diasAnalise > 0 ? totalFichasAnalise / diasAnalise : 0
-  
-  // Calculate realized value using getValorFichaFromRow for each row
-  const valorRealizado = fichasAnalise.reduce((acc: number, r: any) => acc + getValorFichaFromRow(r), 0)
-  
-  // Calculate average value per ficha using mediaValorPorFicha
+    const { data: allRows, error: allErr } = await supabase
+      .from('leads')
+      .select('*')
+      .or('deleted.is.false,deleted.is.null');
+    if (!allErr && allRows) {
+      const todasFichasAnalise = filterByPeriod(analiseInicio, analiseFim, allRows);
+      if (todasFichasAnalise.length > 0) {
+        fichasAnalise = todasFichasAnalise;
+        fallbackUsado = true;
+      }
+    }
+  }
+
+  // Métricas do período de análise
+  const diasAnalise = Math.floor((+analiseFim - +analiseInicio) / 86400000) + 1;
+  const totalFichasAnalise = fichasAnalise.length;
+  const mediaDiaria = diasAnalise > 0 ? totalFichasAnalise / diasAnalise : 0;
+
+  const valorRealizado = fichasAnalise.reduce((acc: number, r: any) => acc + getValorFichaFromRow(r), 0);
+
   let valor_medio_por_ficha = mediaValorPorFicha(fichasAnalise);
   if (valor_medio_por_ficha <= 0) {
     valor_medio_por_ficha = p.valor_ficha_padrao ?? 0;
-  }
-  
-  // Calculate projection period metrics
-  const diasProjecao = Math.floor((+projFim - +projInicio) / 86400000) + 1
-  
-  // Calculate units based on granularity
-  let unidades: number
-  let mediaGranularidade: number
-  
+    fallbackUsado = true;
+  }
+
+  // Métricas do período de projeção
+  const diasProjecao = Math.floor((+projFim - +projInicio) / 86400000) + 1;
+
+  // Cálculo de unidades por granularidade (informativo)
+  let unidades: number;
+  let mediaGranularidade: number;
   switch (p.granularidade) {
     case 'semanal':
-      unidades = Math.ceil(diasProjecao / 7)
-      mediaGranularidade = mediaDiaria * 7
-      break
+      unidades = Math.ceil(diasProjecao / 7);
+      mediaGranularidade = mediaDiaria * 7;
+      break;
     case 'mensal':
-      unidades = Math.ceil(diasProjecao / 30)
-      mediaGranularidade = mediaDiaria * 30
-      break
+      unidades = Math.ceil(diasProjecao / 30);
+      mediaGranularidade = mediaDiaria * 30;
+      break;
     case 'diaria':
     default:
-      unidades = diasProjecao
-      mediaGranularidade = mediaDiaria
-      break
-  }
-  
-  // Calculate projection
-  const fichasProjetadas = Math.round(mediaDiaria * diasProjecao)
-  // (3) Projetado:
-  // const proj_restante_valor = +(proj_restante_qtde * valor_medio_por_ficha).toFixed(2);
-  const valorProjetado = +(fichasProjetadas * valor_medio_por_ficha).toFixed(2)
-  
-  // Build analysis series
-  const serie_analise: Array<{ dia: string; fichas: number; acumulado: number }> = []
-  const mapCountAnalise: Record<string, number> = {}
-  
+      unidades = diasProjecao;
+      mediaGranularidade = mediaDiaria;
+      break;
+  }
+
+  // Projeção simples baseada na média diária
+  const fichasProjetadas = Math.round(mediaDiaria * diasProjecao);
+  const valorProjetado = +(fichasProjetadas * valor_medio_por_ficha).toFixed(2);
+
+  // Construir série de análise (acumulado diário)
+  const serie_analise: Array<{ dia: string; fichas: number; acumulado: number }> = [];
+  const mapCountAnalise: Record<string, number> = {};
   for (const r of fichasAnalise) {
-    const d = (r as any).__iso as string
-    mapCountAnalise[d] = (mapCountAnalise[d] ?? 0) + 1
-  }
-  
-  let cursor = new Date(analiseInicio)
-  let acc = 0
+    const d = (r as any).__iso as string;
+    mapCountAnalise[d] = (mapCountAnalise[d] ?? 0) + 1;
+  }
+  let cursor = new Date(analiseInicio);
+  let acc = 0;
   while (cursor <= analiseFim) {
-    const key = toISO(cursor)
-    const fichasDia = mapCountAnalise[key] ?? 0
-    acc += fichasDia
-    serie_analise.push({ dia: key, fichas: fichasDia, acumulado: acc })
-    cursor = new Date(+cursor + 86400000)
-  }
-  
-  // Build projection series
-  const serie_projecao: Array<{ dia: string; fichas: number; acumulado: number }> = []
-  const inicioAcc = acc // Start from end of analysis period
-  let projAcc = inicioAcc
-  let cursor2 = new Date(projInicio)
-  let daysCount = 0
-  
+    const key = toISO(cursor);
+    const fichasDia = mapCountAnalise[key] ?? 0;
+    acc += fichasDia;
+    serie_analise.push({ dia: key, fichas: fichasDia, acumulado: acc });
+    cursor = new Date(+cursor + 86400000);
+  }
+
+  // Construir série de projeção a partir do fim da análise
+  const serie_projecao: Array<{ dia: string; fichas: number; acumulado: number }> = [];
+  const inicioAcc = acc;
+  let projAcc = inicioAcc;
+  let cursor2 = new Date(projInicio);
+  let daysCount = 0;
   while (cursor2 <= projFim) {
-    daysCount++
-    projAcc = Math.round(inicioAcc + mediaDiaria * daysCount)
-    serie_projecao.push({ dia: toISO(cursor2), fichas: mediaDiaria, acumulado: projAcc })
-    cursor2 = new Date(+cursor2 + 86400000)
-  }
-  
+    daysCount++;
+    projAcc = Math.round(inicioAcc + mediaDiaria * daysCount);
+    serie_projecao.push({ dia: toISO(cursor2), fichas: mediaDiaria, acumulado: projAcc });
+    cursor2 = new Date(+cursor2 + 86400000);
+  }
+
   return {
     periodoAnalise: {
       inicio: p.dataInicioAnalise,
@@ -394,16 +382,12 @@
     valor_medio_por_ficha: +valor_medio_por_ficha.toFixed(2),
     serie_analise,
     serie_projecao
-  }
+  };
 }
 
 export async function getAvailableFilters(): Promise<{ scouters: string[], projetos: string[] }> {
   try {
-<<<<<<< HEAD
-    const { data: fichas, error } = await supabase
-=======
     const { data: leads, error } = await supabase
->>>>>>> e73a59e6
       .from('leads')
       .select('scouter, projeto')
       .or('deleted.is.false,deleted.is.null');
@@ -414,8 +398,8 @@
     const pr = new Set<string>();
     
     for (const r of (leads || [])) {
-      if (r.scouter) sc.add(r.scouter.trim());
-      if (r.projeto) pr.add(r.projeto.trim());
+      if (r.scouter) sc.add(String(r.scouter).trim());
+      if (r.projeto) pr.add(String(r.projeto).trim());
     }
     
     return { 
@@ -433,39 +417,41 @@
     // Buscar leads dos últimos 30 dias para análise histórica
     const thirtyDaysAgo = new Date();
     thirtyDaysAgo.setDate(thirtyDaysAgo.getDate() - 30);
+    const since = thirtyDaysAgo.toISOString().split('T')[0];
     
     let query = supabase
       .from('leads')
       .select('*')
-      .or(`criado.gte.${thirtyDaysAgo.toISOString().split('T')[0]},created_at.gte.${thirtyDaysAgo.toISOString().split('T')[0]}`);
+      .or(`criado.gte.${since},created_at.gte.${since}`)
+      .or('deleted.is.false,deleted.is.null');
 
     // Aplicar filtro específico se selecionado
     if (selectedFilter) {
       if (type === 'scouter') {
         query = query.eq('scouter', selectedFilter);
       } else {
-        query = query.eq('projetos', selectedFilter);
+        query = query.eq('projeto', selectedFilter); // coluna no DB é 'projeto'
       }
     }
 
-    const { data: fichas, error } = await query;
+    const { data: rows, error } = await query;
 
     if (error) {
-      console.error('Error fetching fichas:', error);
+      console.error('Error fetching leads:', error);
       return [];
     }
 
-    if (!fichas || fichas.length === 0) {
+    if (!rows || rows.length === 0) {
       return [];
     }
 
     // Agrupar por scouter ou projeto
     const groupedData = new Map();
     
-    fichas.forEach(ficha => {
+    rows.forEach((row: any) => {
       const groupKey = type === 'scouter' 
-        ? (ficha.scouter || 'Desconhecido')
-        : (ficha.projetos || 'Sem Projeto');
+        ? (row.scouter || 'Desconhecido')
+        : (row.projeto || 'Sem Projeto');
         
       if (!groupedData.has(groupKey)) {
         groupedData.set(groupKey, {
@@ -473,29 +459,29 @@
           weeklyData: new Map() // Para calcular média semanal
         });
       }
-      groupedData.get(groupKey).fichas.push(ficha);
+      groupedData.get(groupKey).fichas.push(row);
       
       // Agrupar por semana para calcular performance semanal
-      const weekKey = getWeekKey(ficha.criado || ficha.created_at);
+      const weekKey = getWeekKey(row.criado || row.created_at);
       const weeklyData = groupedData.get(groupKey).weeklyData;
       if (!weeklyData.has(weekKey)) {
         weeklyData.set(weekKey, []);
       }
-      weeklyData.get(weekKey).push(ficha);
+      weeklyData.get(weekKey).push(row);
     });
 
     // Calcular projeções para cada item (scouter ou projeto)
-    return Array.from(groupedData.entries()).map(([name, data]) => {
+    return Array.from(groupedData.entries()).map(([name, data]: any[]) => {
       const totalFichas = data.fichas.length;
       
-      // Calcular taxa de confirmação
-      const confirmedFichas = data.fichas.filter(f => f.confirmado === '1').length;
+      // Calcular taxa de confirmação (normalizando valores)
+      const confirmedFichas = data.fichas.filter((f: any) => isAffirmative(f.confirmado)).length;
       const conversionRate = totalFichas > 0 ? (confirmedFichas / totalFichas) : 0;
       
       // Calcular média semanal
       const weeklyTotals = Array.from(data.weeklyData.values()).map((week: any[]) => week.length);
       const avgWeeklyFichas = weeklyTotals.length > 0 
-        ? weeklyTotals.reduce((sum, count) => sum + count, 0) / weeklyTotals.length 
+        ? weeklyTotals.reduce((sum: number, count: number) => sum + count, 0) / weeklyTotals.length 
         : 0;
       
       // Determinar tier baseado na performance
@@ -505,7 +491,7 @@
       // Calcular projeções baseadas na tendência recente
       const recentWeeks = weeklyTotals.slice(-2); // Últimas 2 semanas
       const recentAvg = recentWeeks.length > 0 
-        ? recentWeeks.reduce((sum, count) => sum + count, 0) / recentWeeks.length 
+        ? recentWeeks.reduce((sum: number, count: number) => sum + count, 0) / recentWeeks.length 
         : avgWeeklyFichas;
       
       // Base da projeção: combinação da média histórica com tendência recente
@@ -526,7 +512,7 @@
         projecao_historica: totalFichas,
         conversion_rate: Math.round(conversionRate * 100),
         avg_weekly_fichas: Math.round(avgWeeklyFichas)
-      };
+      } as ProjectionData;
     });
   } catch (error) {
     console.error('Error in fetchProjectionsFromSupabase:', error);
@@ -537,11 +523,8 @@
 // Função auxiliar para gerar chave da semana
 function getWeekKey(dateString: string): string {
   if (!dateString) return '';
-  
   try {
-    // Tentar diferentes formatos de data
     let date: Date;
-    
     if (dateString.includes('/')) {
       // Formato dd/mm/yyyy ou mm/dd/yyyy
       const parts = dateString.split('/');
@@ -552,15 +535,12 @@
         date = new Date(dateString);
       }
     } else {
-      // Formato ISO ou outro
       date = new Date(dateString);
     }
-    
     if (isNaN(date.getTime())) {
       console.warn('Invalid date string:', dateString);
       return '';
     }
-    
     const weekStart = new Date(date);
     weekStart.setDate(date.getDate() - date.getDay()); // Início da semana (domingo)
     return weekStart.toISOString().split('T')[0];
@@ -573,7 +553,6 @@
 // Função para determinar tier baseado na performance
 function getTierFromPerformance(avgWeekly: number, conversionRate: number): string {
   const performance = avgWeekly * (1 + conversionRate); // Score combinado
-  
   if (performance >= 80) return 'Diamante';
   if (performance >= 60) return 'Ouro';
   if (performance >= 40) return 'Prata';
@@ -582,7 +561,7 @@
 
 // Função para obter meta semanal baseada no tier
 function getWeeklyGoalFromTier(tier: string): number {
-  const goals = {
+  const goals: Record<string, number> = {
     'Diamante': 100,
     'Ouro': 80,
     'Prata': 60,
@@ -594,10 +573,8 @@
 // Helper functions for linear projection
 function parseDate(dateString: string): string | null {
   if (!dateString) return null;
-  
   try {
     let date: Date;
-    
     if (dateString.includes('/')) {
       // Formato dd/mm/yyyy
       const parts = dateString.split('/');
@@ -610,13 +587,11 @@
       // Formato ISO ou outro
       date = new Date(dateString);
     }
-    
     if (isNaN(date.getTime())) {
       return null;
     }
-    
     return date.toISOString().slice(0, 10);
-  } catch (error) {
+  } catch {
     return null;
   }
 }
@@ -627,7 +602,7 @@
   fichas: any[], 
   type: 'real'
 ): Array<{ dia: string; fichas: number; acumulado: number }> {
-  const series = [];
+  const series: Array<{ dia: string; fichas: number; acumulado: number }> = [];
   const current = new Date(startDate);
   let acumulado = 0;
   
@@ -638,19 +613,13 @@
       acc[dateKey] = (acc[dateKey] || 0) + 1;
     }
     return acc;
-  }, {});
+  }, {} as Record<string, number>);
   
   while (current <= endDate) {
     const dateKey = current.toISOString().slice(0, 10);
     const dayFichas = fichasByDate[dateKey] || 0;
     acumulado += dayFichas;
-    
-    series.push({
-      dia: dateKey,
-      fichas: dayFichas,
-      acumulado,
-    });
-    
+    series.push({ dia: dateKey, fichas: dayFichas, acumulado });
     current.setDate(current.getDate() + 1);
   }
   
@@ -663,25 +632,17 @@
   mediaDiaria: number,
   serieReal: Array<{ dia: string; fichas: number; acumulado: number }>
 ): Array<{ dia: string; fichas: number; acumulado: number }> {
-  const series = [];
+  const series: Array<{ dia: string; fichas: number; acumulado: number }> = [];
   const current = new Date(startDate);
   current.setDate(current.getDate() + 1); // Start from next day
   
   let acumulado = serieReal.length > 0 ? serieReal[serieReal.length - 1].acumulado : 0;
-  
   while (current <= endDate) {
     const dateKey = current.toISOString().slice(0, 10);
     const dayFichas = Math.round(mediaDiaria);
     acumulado += dayFichas;
-    
-    series.push({
-      dia: dateKey,
-      fichas: dayFichas,
-      acumulado,
-    });
-    
+    series.push({ dia: dateKey, fichas: dayFichas, acumulado });
     current.setDate(current.getDate() + 1);
   }
-  
   return series;
 }